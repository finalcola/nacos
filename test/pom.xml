--- conflicted
+++ resolved
@@ -17,11 +17,7 @@
     <parent>
         <groupId>com.alibaba.nacos</groupId>
         <artifactId>nacos-all</artifactId>
-<<<<<<< HEAD
-        <version>0.4.0-raft-SNAPSHOT</version>
-=======
         <version>0.3.0</version>
->>>>>>> ebb5cddd
         <relativePath>../pom.xml</relativePath>
     </parent>
     <modelVersion>4.0.0</modelVersion>
@@ -103,14 +99,6 @@
                     <argLine>-Dnacos.standalone=true</argLine>
                 </configuration>
             </plugin>
-            <plugin>
-                <groupId>org.apache.maven.plugins</groupId>
-                <artifactId>maven-compiler-plugin</artifactId>
-                <configuration>
-                    <source>1.8</source>
-                    <target>1.8</target>
-                </configuration>
-            </plugin>
         </plugins>
     </build>
 </project>