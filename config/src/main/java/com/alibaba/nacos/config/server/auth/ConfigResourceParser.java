/*
 * Copyright 1999-2018 Alibaba Group Holding Ltd.
 *
 * Licensed under the Apache License, Version 2.0 (the "License");
 * you may not use this file except in compliance with the License.
 * You may obtain a copy of the License at
 *
 *      http://www.apache.org/licenses/LICENSE-2.0
 *
 * Unless required by applicable law or agreed to in writing, software
 * distributed under the License is distributed on an "AS IS" BASIS,
 * WITHOUT WARRANTIES OR CONDITIONS OF ANY KIND, either express or implied.
 * See the License for the specific language governing permissions and
 * limitations under the License.
 */

package com.alibaba.nacos.config.server.auth;

import com.alibaba.nacos.api.remote.request.Request;
import com.alibaba.nacos.auth.model.Resource;
import com.alibaba.nacos.auth.parser.ResourceParser;
<<<<<<< HEAD
import com.alibaba.nacos.common.utils.ReflectUtils;
=======
import com.alibaba.nacos.common.utils.NamespaceUtil;
>>>>>>> 95c61beb
import org.apache.commons.lang3.StringUtils;

import javax.servlet.http.HttpServletRequest;

/**
 * Config resource parser.
 *
 * @author nkorange
 * @since 1.2.0
 */
public class ConfigResourceParser implements ResourceParser {
    
    private static final String AUTH_CONFIG_PREFIX = "config/";
    
    @Override
<<<<<<< HEAD
    public String parseName(Object requestObj) {
    
        String namespaceId = null;
        String groupName = null;
        String dataId = null;
        if (requestObj instanceof HttpServletRequest) {
            HttpServletRequest req = (HttpServletRequest) requestObj;
            namespaceId = req.getParameter("tenant");
            groupName = req.getParameter("group");
            dataId = req.getParameter("dataId");
        } else if (requestObj instanceof Request) {
            Request request = (Request) requestObj;
            namespaceId = (String) ReflectUtils.getFieldValue(request, "tenant", "");
            groupName = (String) ReflectUtils.getFieldValue(request, "group", "");
            dataId = (String) ReflectUtils.getFieldValue(request, "dataId", "");
        }
=======
    public String parseName(Object request) {
        HttpServletRequest req = (HttpServletRequest) request;
        String namespaceId = NamespaceUtil.processNamespaceParameter(req.getParameter("tenant"));
        String groupName = req.getParameter("group");
        String dataId = req.getParameter("dataId");
>>>>>>> 95c61beb
        
        StringBuilder sb = new StringBuilder();
        
        if (StringUtils.isNotBlank(namespaceId)) {
            sb.append(namespaceId);
        }
        
        sb.append(Resource.SPLITTER);
        
        if (StringUtils.isBlank(dataId)) {
            sb.append("*").append(Resource.SPLITTER).append(AUTH_CONFIG_PREFIX).append("*");
        } else {
            sb.append(groupName).append(Resource.SPLITTER).append(AUTH_CONFIG_PREFIX).append(dataId);
        }
        
        return sb.toString();
    }
}<|MERGE_RESOLUTION|>--- conflicted
+++ resolved
@@ -19,11 +19,8 @@
 import com.alibaba.nacos.api.remote.request.Request;
 import com.alibaba.nacos.auth.model.Resource;
 import com.alibaba.nacos.auth.parser.ResourceParser;
-<<<<<<< HEAD
 import com.alibaba.nacos.common.utils.ReflectUtils;
-=======
 import com.alibaba.nacos.common.utils.NamespaceUtil;
->>>>>>> 95c61beb
 import org.apache.commons.lang3.StringUtils;
 
 import javax.servlet.http.HttpServletRequest;
@@ -39,7 +36,6 @@
     private static final String AUTH_CONFIG_PREFIX = "config/";
     
     @Override
-<<<<<<< HEAD
     public String parseName(Object requestObj) {
     
         String namespaceId = null;
@@ -47,7 +43,7 @@
         String dataId = null;
         if (requestObj instanceof HttpServletRequest) {
             HttpServletRequest req = (HttpServletRequest) requestObj;
-            namespaceId = req.getParameter("tenant");
+            namespaceId = NamespaceUtil.processNamespaceParameter(req.getParameter("tenant"));
             groupName = req.getParameter("group");
             dataId = req.getParameter("dataId");
         } else if (requestObj instanceof Request) {
@@ -56,13 +52,6 @@
             groupName = (String) ReflectUtils.getFieldValue(request, "group", "");
             dataId = (String) ReflectUtils.getFieldValue(request, "dataId", "");
         }
-=======
-    public String parseName(Object request) {
-        HttpServletRequest req = (HttpServletRequest) request;
-        String namespaceId = NamespaceUtil.processNamespaceParameter(req.getParameter("tenant"));
-        String groupName = req.getParameter("group");
-        String dataId = req.getParameter("dataId");
->>>>>>> 95c61beb
         
         StringBuilder sb = new StringBuilder();
         
