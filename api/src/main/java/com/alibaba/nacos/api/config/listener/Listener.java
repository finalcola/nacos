/*
 * Copyright 1999-2018 Alibaba Group Holding Ltd.
 *
 * Licensed under the Apache License, Version 2.0 (the "License");
 * you may not use this file except in compliance with the License.
 * You may obtain a copy of the License at
 *
 *      http://www.apache.org/licenses/LICENSE-2.0
 *
 * Unless required by applicable law or agreed to in writing, software
 * distributed under the License is distributed on an "AS IS" BASIS,
 * WITHOUT WARRANTIES OR CONDITIONS OF ANY KIND, either express or implied.
 * See the License for the specific language governing permissions and
 * limitations under the License.
 */
package com.alibaba.nacos.api.config.listener;

import java.util.concurrent.Executor;

/**
 * Listener for watch config
 *
 * @author Nacos
 */
public interface Listener {

    /**
<<<<<<< HEAD
     * get executor for execute this receive
=======
     * Executor to execute this receive
>>>>>>> c5e18804
     *
     * @return Executor
     */
    Executor getExecutor();
<<<<<<< HEAD


    /**
     * receive config info
     *
     * @param configInfo config info
=======

    /**
     * 接收配置信息
     *
     * @param configInfo 配置值
>>>>>>> c5e18804
     */
    void receiveConfigInfo(final String configInfo);
}<|MERGE_RESOLUTION|>--- conflicted
+++ resolved
@@ -25,29 +25,16 @@
 public interface Listener {
 
     /**
-<<<<<<< HEAD
-     * get executor for execute this receive
-=======
-     * Executor to execute this receive
->>>>>>> c5e18804
+     * Get executor for execute this receive
      *
      * @return Executor
      */
     Executor getExecutor();
-<<<<<<< HEAD
-
 
     /**
-     * receive config info
+     * Receive config info
      *
      * @param configInfo config info
-=======
-
-    /**
-     * 接收配置信息
-     *
-     * @param configInfo 配置值
->>>>>>> c5e18804
      */
     void receiveConfigInfo(final String configInfo);
 }