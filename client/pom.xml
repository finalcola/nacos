<?xml version="1.0" encoding="UTF-8"?>
<!--
  Copyright 1999-2018 Alibaba Group Holding Ltd.
  Licensed under the Apache License, Version 2.0 (the "License");
  you may not use this file except in compliance with the License.
  You may obtain a copy of the License at
       http://www.apache.org/licenses/LICENSE-2.0
  Unless required by applicable law or agreed to in writing, software
  distributed under the License is distributed on an "AS IS" BASIS,
  WITHOUT WARRANTIES OR CONDITIONS OF ANY KIND, either express or implied.
  See the License for the specific language governing permissions and
  limitations under the License.
 -->
<project xmlns="http://maven.apache.org/POM/4.0.0" xmlns:xsi="http://www.w3.org/2001/XMLSchema-instance"
<<<<<<< HEAD
	xsi:schemaLocation="http://maven.apache.org/POM/4.0.0 http://maven.apache.org/xsd/maven-4.0.0.xsd">
	<parent>
		<groupId>com.alibaba.nacos</groupId>
		<artifactId>nacos-all</artifactId>
		<version>0.2.0-SM-SNAPSHOT</version>

	</parent>

	<modelVersion>4.0.0</modelVersion>

	<artifactId>nacos-client</artifactId>
	<packaging>jar</packaging>

	<name>nacos-client ${project.version}</name>
	<url>http://maven.apache.org</url>

	<properties>
		<project.build.sourceEncoding>UTF-8</project.build.sourceEncoding>
	</properties>

	<dependencies>
	    <dependency>
			<groupId>org.slf4j</groupId>
			<artifactId>slf4j-api</artifactId>
			<scope>provided</scope>
		</dependency>
		<dependency>
			<groupId>log4j</groupId>
			<artifactId>log4j</artifactId>
			<scope>provided</scope>
		</dependency>
		<dependency>
			<groupId>org.apache.logging.log4j</groupId>
			<artifactId>log4j-core</artifactId>
			<version>2.8.2</version>
			<scope>provided</scope>
		</dependency>
		<dependency>
			<groupId>commons-logging</groupId>
			<artifactId>commons-logging</artifactId>
			<scope>provided</scope>
		</dependency>
		<dependency>
			<groupId>org.slf4j</groupId>
			<artifactId>slf4j-log4j12</artifactId>
			<scope>provided</scope>
		</dependency>
		<dependency>
			<groupId>org.apache.logging.log4j</groupId>
			<artifactId>log4j-slf4j-impl</artifactId>
			<scope>provided</scope>
		</dependency>
		<dependency>
			<groupId>org.slf4j</groupId>
			<artifactId>jcl-over-slf4j</artifactId>
			<scope>provided</scope>
		</dependency>
		<dependency>
			<groupId>junit</groupId>
			<artifactId>junit</artifactId>
			<scope>test</scope>
		</dependency>
		<dependency>
			<groupId>${project.groupId}</groupId>
			<artifactId>nacos-common</artifactId>
		</dependency>
		<dependency>
			<groupId>${project.groupId}</groupId>
			<artifactId>nacos-api</artifactId>
		</dependency>
		<dependency>
			<groupId>com.alibaba</groupId>
			<artifactId>fastjson</artifactId>
		</dependency>

		<dependency>
			<groupId>ch.qos.logback</groupId>
			<artifactId>logback-classic</artifactId>
		</dependency>
		<dependency>
			<groupId>ch.qos.logback</groupId>
			<artifactId>logback-core</artifactId>
		</dependency>

		<dependency>
			<groupId>com.google.guava</groupId>
			<artifactId>guava</artifactId>
		</dependency>

		<dependency>
			<artifactId>commons-codec</artifactId>
			<groupId>commons-codec</groupId>
		</dependency>

		<dependency>
			<groupId>org.codehaus.jackson</groupId>
			<artifactId>jackson-mapper-lgpl</artifactId>
		</dependency>
		<dependency>
			<groupId>net.jcip</groupId>
			<artifactId>jcip-annotations</artifactId>
			<optional>true</optional>
		</dependency>
		<dependency>
			<groupId>com.github.spotbugs</groupId>
			<artifactId>spotbugs-annotations</artifactId>
			<optional>true</optional>
		</dependency>
	</dependencies>
=======
         xsi:schemaLocation="http://maven.apache.org/POM/4.0.0 http://maven.apache.org/xsd/maven-4.0.0.xsd">
    <parent>
        <groupId>com.alibaba.nacos</groupId>
        <artifactId>nacos-all</artifactId>
        <version>0.3.0-RC1</version>
        <relativePath>../pom.xml</relativePath>
    </parent>

    <modelVersion>4.0.0</modelVersion>

    <artifactId>nacos-client</artifactId>
    <packaging>jar</packaging>

    <name>nacos-client ${project.version}</name>
    <url>http://maven.apache.org</url>

    <properties>
        <project.build.sourceEncoding>UTF-8</project.build.sourceEncoding>
    </properties>

    <dependencies>

        <dependency>
            <groupId>org.slf4j</groupId>
            <artifactId>slf4j-api</artifactId>
            <optional>true</optional>
        </dependency>

        <dependency>
            <groupId>org.apache.logging.log4j</groupId>
            <artifactId>log4j-core</artifactId>
            <version>2.8.2</version>
            <optional>true</optional>
        </dependency>

        <dependency>
            <groupId>org.apache.logging.log4j</groupId>
            <artifactId>log4j-slf4j-impl</artifactId>
            <optional>true</optional>
        </dependency>

        <dependency>
            <groupId>${project.groupId}</groupId>
            <artifactId>nacos-common</artifactId>
        </dependency>

        <dependency>
            <groupId>${project.groupId}</groupId>
            <artifactId>nacos-api</artifactId>
        </dependency>

        <dependency>
            <groupId>ch.qos.logback</groupId>
            <artifactId>logback-classic</artifactId>
            <optional>true</optional>
        </dependency>

        <dependency>
            <groupId>ch.qos.logback</groupId>
            <artifactId>logback-core</artifactId>
            <optional>true</optional>
        </dependency>

        <dependency>
            <groupId>com.google.guava</groupId>
            <artifactId>guava</artifactId>
        </dependency>

        <dependency>
            <artifactId>commons-codec</artifactId>
            <groupId>commons-codec</groupId>
        </dependency>

        <dependency>
            <groupId>org.codehaus.jackson</groupId>
            <artifactId>jackson-mapper-lgpl</artifactId>
        </dependency>
        <dependency>
            <groupId>net.jcip</groupId>
            <artifactId>jcip-annotations</artifactId>
            <optional>true</optional>
        </dependency>

        <dependency>
            <groupId>com.github.spotbugs</groupId>
            <artifactId>spotbugs-annotations</artifactId>
            <optional>true</optional>
        </dependency>

        <dependency>
            <groupId>junit</groupId>
            <artifactId>junit</artifactId>
            <scope>test</scope>
        </dependency>

    </dependencies>
>>>>>>> 2e36f7f3

</project><|MERGE_RESOLUTION|>--- conflicted
+++ resolved
@@ -12,122 +12,11 @@
   limitations under the License.
  -->
 <project xmlns="http://maven.apache.org/POM/4.0.0" xmlns:xsi="http://www.w3.org/2001/XMLSchema-instance"
-<<<<<<< HEAD
-	xsi:schemaLocation="http://maven.apache.org/POM/4.0.0 http://maven.apache.org/xsd/maven-4.0.0.xsd">
-	<parent>
-		<groupId>com.alibaba.nacos</groupId>
-		<artifactId>nacos-all</artifactId>
-		<version>0.2.0-SM-SNAPSHOT</version>
-
-	</parent>
-
-	<modelVersion>4.0.0</modelVersion>
-
-	<artifactId>nacos-client</artifactId>
-	<packaging>jar</packaging>
-
-	<name>nacos-client ${project.version}</name>
-	<url>http://maven.apache.org</url>
-
-	<properties>
-		<project.build.sourceEncoding>UTF-8</project.build.sourceEncoding>
-	</properties>
-
-	<dependencies>
-	    <dependency>
-			<groupId>org.slf4j</groupId>
-			<artifactId>slf4j-api</artifactId>
-			<scope>provided</scope>
-		</dependency>
-		<dependency>
-			<groupId>log4j</groupId>
-			<artifactId>log4j</artifactId>
-			<scope>provided</scope>
-		</dependency>
-		<dependency>
-			<groupId>org.apache.logging.log4j</groupId>
-			<artifactId>log4j-core</artifactId>
-			<version>2.8.2</version>
-			<scope>provided</scope>
-		</dependency>
-		<dependency>
-			<groupId>commons-logging</groupId>
-			<artifactId>commons-logging</artifactId>
-			<scope>provided</scope>
-		</dependency>
-		<dependency>
-			<groupId>org.slf4j</groupId>
-			<artifactId>slf4j-log4j12</artifactId>
-			<scope>provided</scope>
-		</dependency>
-		<dependency>
-			<groupId>org.apache.logging.log4j</groupId>
-			<artifactId>log4j-slf4j-impl</artifactId>
-			<scope>provided</scope>
-		</dependency>
-		<dependency>
-			<groupId>org.slf4j</groupId>
-			<artifactId>jcl-over-slf4j</artifactId>
-			<scope>provided</scope>
-		</dependency>
-		<dependency>
-			<groupId>junit</groupId>
-			<artifactId>junit</artifactId>
-			<scope>test</scope>
-		</dependency>
-		<dependency>
-			<groupId>${project.groupId}</groupId>
-			<artifactId>nacos-common</artifactId>
-		</dependency>
-		<dependency>
-			<groupId>${project.groupId}</groupId>
-			<artifactId>nacos-api</artifactId>
-		</dependency>
-		<dependency>
-			<groupId>com.alibaba</groupId>
-			<artifactId>fastjson</artifactId>
-		</dependency>
-
-		<dependency>
-			<groupId>ch.qos.logback</groupId>
-			<artifactId>logback-classic</artifactId>
-		</dependency>
-		<dependency>
-			<groupId>ch.qos.logback</groupId>
-			<artifactId>logback-core</artifactId>
-		</dependency>
-
-		<dependency>
-			<groupId>com.google.guava</groupId>
-			<artifactId>guava</artifactId>
-		</dependency>
-
-		<dependency>
-			<artifactId>commons-codec</artifactId>
-			<groupId>commons-codec</groupId>
-		</dependency>
-
-		<dependency>
-			<groupId>org.codehaus.jackson</groupId>
-			<artifactId>jackson-mapper-lgpl</artifactId>
-		</dependency>
-		<dependency>
-			<groupId>net.jcip</groupId>
-			<artifactId>jcip-annotations</artifactId>
-			<optional>true</optional>
-		</dependency>
-		<dependency>
-			<groupId>com.github.spotbugs</groupId>
-			<artifactId>spotbugs-annotations</artifactId>
-			<optional>true</optional>
-		</dependency>
-	</dependencies>
-=======
          xsi:schemaLocation="http://maven.apache.org/POM/4.0.0 http://maven.apache.org/xsd/maven-4.0.0.xsd">
     <parent>
         <groupId>com.alibaba.nacos</groupId>
         <artifactId>nacos-all</artifactId>
-        <version>0.3.0-RC1</version>
+        <version>0.2.0-SM-SNAPSHOT</version>
         <relativePath>../pom.xml</relativePath>
     </parent>
 
@@ -219,6 +108,4 @@
         </dependency>
 
     </dependencies>
->>>>>>> 2e36f7f3
-
 </project>